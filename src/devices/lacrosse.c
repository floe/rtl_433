/* LaCrosse TX 433 Mhz Temperature and Humidity Sensors
 * Tested: TX-7U and TX-6U (Temperature only)
 *
 * Not Tested but should work: TX-3, TX-4
 *
 * Copyright (C) 2015 Robert C. Terzi
 *
 * This program is free software; you can redistribute it and/or modify
 * it under the terms of the GNU General Public License as published by
 * the Free Software Foundation; either version 2 of the License, or
 * (at your option) any later version.
 *
 * Protocol Documentation: http://www.f6fbb.org/domo/sensors/tx3_th.php
 *
 * Message is 44 bits, 11 x 4 bit nybbles:
 *
 * [00] [cnt = 10] [type] [addr] [addr + parity] [v1] [v2] [v3] [iv1] [iv2] [check]
 *
 * Notes:
 * - Zero Pulses are longer (1,400 uS High, 1,000 uS Low) = 2,400 uS
 * - One Pulses are shorter (  550 uS High, 1,000 uS Low) = 1,600 uS
 * - Sensor id changes when the battery is changed
 * - Primay Value are BCD with one decimal place: vvv = 12.3
 * - Secondary value is integer only intval = 12, seems to be a repeat of primary
 *   This may actually be an additional data check because the 4 bit checksum
 *   and parity bit is  pretty week at detecting errors.
 * - Temperature is in Celsius with 50.0 added (to handle negative values)
 * - Humidity values appear to be integer precision, decimal always 0.
 * - There is a 4 bit checksum and a parity bit covering the three digit value
 * - Parity check for TX-3 and TX-4 might be different.
 * - Msg sent with one repeat after 30 mS
 * - Temperature and humidity are sent as separate messages
 * - Frequency for each sensor may be could be off by as much as 50-75 khz
 * - LaCrosse Sensors in other frequency ranges (915 Mhz) use FSK not OOK
 *   so they can't be decoded by rtl_433 currently.
 *
 * TO DO:
 * - Now that we have a demodulator that isn't stripping the first bit
 *   the detect and decode could be collapsed into a single reasonably
 *   readable function.
 *
 * - Make the time stamp output a generat utility function.
 */

#include "rtl_433.h"
#include "util.h"

#define LACROSSE_TX_BITLEN	44
#define LACROSSE_NYBBLE_CNT	11

// Check for a valid LaCrosse TX Packet
//
// Return message nybbles broken out into bytes
// for clarity.  The LaCrosse protocol is based
// on 4 bit nybbles.
// 
// Domodulation
// Long bits = 0
// short bits = 1
//
static int lacrossetx_detect(uint8_t *pRow, uint8_t *msg_nybbles, int16_t rowlen) {
	int i;
	uint8_t rbyte_no, rbit_no, mnybble_no, mbit_no;
	uint8_t bit, checksum, parity_bit, parity = 0;
	time_t time_now;
	char time_str[LOCAL_TIME_BUFLEN];


	// Actual Packet should start with 0x0A and be 6 bytes
	// actual message is 44 bit, 11 x 4 bit nybbles.
	if (rowlen == LACROSSE_TX_BITLEN && pRow[0] == 0x0a) {

		for (i = 0; i < LACROSSE_NYBBLE_CNT; i++) {
			msg_nybbles[i] = 0;
		}

		// Move nybbles into a byte array
		// Compute parity and checksum at the same time.
		for (i = 0; i < 44; i++) {
			rbyte_no = i / 8;
			rbit_no = 7 - (i % 8);
			mnybble_no = i / 4;
			mbit_no = 3 - (i % 4);
			bit = (pRow[rbyte_no] & (1 << rbit_no)) ? 1 : 0;
			msg_nybbles[mnybble_no] |= (bit << mbit_no);

			// Check parity on three bytes of data value
			// TX3U might calculate parity on all data including
			// sensor id and redundant integer data
			if (mnybble_no > 4 && mnybble_no < 8) {
				parity += bit;
			}

			//	    fprintf(stdout, "recv: [%d/%d] %d -> msg [%d/%d] %02x, Parity: %d %s\n", rbyte_no, rbit_no,
			//		    bit, mnybble_no, mbit_no, msg_nybbles[mnybble_no], parity,
			//		    ( mbit_no == 0 ) ? "\n" : "" );
		}

		parity_bit = msg_nybbles[4] & 0x01;
		parity += parity_bit;

		// Validate Checksum (4 bits in last nybble)
		checksum = 0;
		for (i = 0; i < 10; i++) {
			checksum = (checksum + msg_nybbles[i]) & 0x0F;
		}

		// fprintf(stdout,"Parity: %d, parity bit %d, Good %d\n", parity, parity_bit, parity % 2);

		if (checksum == msg_nybbles[10] && (parity % 2 == 0)) {
			return 1;
		} else {
			time(&time_now);
			local_time_str(time_now, time_str);
			fprintf(stdout,
				"%s LaCrosse Checksum/Parity error: Comp. %d != Recv. %d, Parity %d\n",
				time_str, checksum, msg_nybbles[10], parity);
			return 0;
		}
	} else {
	    if (debug_output) {
		fprintf(stderr,"LaCrosse TX Invalid packet: Start %02x, bit count %d\n",
			pRow[0], rowlen);
	    }
	}

	return 0;
}

// LaCrosse TX-6u, TX-7u,  Temperature and Humidity Sensors
// Temperature and Humidity are sent in different messages bursts.
static int lacrossetx_callback(bitbuffer_t *bitbuffer) {
	bitrow_t *bb = bitbuffer->bb;

	int i, m, valid = 0;
	int events = 0;
	uint8_t *buf;
	uint8_t msg_nybbles[LACROSSE_NYBBLE_CNT];
	uint8_t sensor_id, msg_type, msg_len, msg_parity, msg_checksum;
	int msg_value_int;
	float msg_value = 0, temp_c = 0, temp_f = 0;
	time_t time_now;
	char time_str[LOCAL_TIME_BUFLEN];

	static float last_msg_value = 0.0;
	static uint8_t last_sensor_id = 0;
	static uint8_t last_msg_type = 0;
	static time_t last_msg_time = 0;

	if (debug_output)
		debug_callback(bb, bits_per_row);

	for (m = 0; m < BITBUF_ROWS; m++) {
		valid = 0;
		// break out the message nybbles into separate bytes
		if (lacrossetx_detect(bb[m], msg_nybbles, bits_per_row[m])) {

			msg_len = msg_nybbles[1];
			msg_type = msg_nybbles[2];
			sensor_id = (msg_nybbles[3] << 3) + (msg_nybbles[4] >> 1);
			msg_parity = msg_nybbles[4] & 0x01;
			msg_value = msg_nybbles[5] * 10 + msg_nybbles[6]
					+ msg_nybbles[7] / 10.0;
			msg_value_int = msg_nybbles[8] * 10 + msg_nybbles[9];
			msg_checksum = msg_nybbles[10];

			time(&time_now);

			// suppress duplicates
			if (sensor_id == last_sensor_id && msg_type == last_msg_type
					&& last_msg_value == msg_value
					&& time_now - last_msg_time < 50) {
			    if (debug_output) {
				fprintf(stderr,"LaCrosse TX Sensor %02x, duplicate message suppressed\n",
					sensor_id);
			    }
			    continue;
			}

			local_time_str(time_now, time_str);

			// Check Repeated data values as another way of verifying
			// message integrity.
			if (msg_nybbles[5] != msg_nybbles[8] || 
			    msg_nybbles[6] != msg_nybbles[9]) {
			    fprintf(stderr,
				    "%s LaCrosse TX Sensor %02x, type: %d: message value mismatch int(%3.1f) != %d?\n",
				    time_str, sensor_id, msg_type, msg_value, msg_value_int);
			}

			switch (msg_type) {
			case 0x00:
				temp_c = msg_value - 50.0;
				temp_f = temp_c * 1.8 + 32;
				printf("%s LaCrosse TX Sensor %02x: Temperature %3.1f C / %3.1f F\n",
					time_str, sensor_id, temp_c, temp_f);
				events++;
				break;

			case 0x0E:
				printf("%s LaCrosse TX Sensor %02x: Humidity %3.1f%%\n",
					time_str, sensor_id, msg_value);
				events++;
				break;

			default:
				fprintf(stderr,
					"%s LaCrosse Sensor %02x: Unknown Reading type %d, % 3.1f (%d)\n",
					time_str, sensor_id, msg_type, msg_value, msg_value_int);
				events++;
			}

			time(&last_msg_time);
			last_msg_value = msg_value;
			last_msg_type = msg_type;
			last_sensor_id = sensor_id;

		}
	}

<<<<<<< HEAD
	return 1;
=======
	return events;
>>>>>>> b005d441
}

r_device lacrossetx = {
 .name           = "LaCrosse TX Temperature / Humidity Sensor",
 .modulation     = OOK_PULSE_PWM_RAW,
 .short_limit    = 238,
 .long_limit     = 750,
/// .reset_limit    = 8000,
 .reset_limit    = 2000,
 .json_callback  = &lacrossetx_callback, 
 .disabled       = 0,
 .demod_arg      = 0, 	// No Startbit removal
};<|MERGE_RESOLUTION|>--- conflicted
+++ resolved
@@ -147,13 +147,10 @@
 	static uint8_t last_msg_type = 0;
 	static time_t last_msg_time = 0;
 
-	if (debug_output)
-		debug_callback(bb, bits_per_row);
-
 	for (m = 0; m < BITBUF_ROWS; m++) {
 		valid = 0;
 		// break out the message nybbles into separate bytes
-		if (lacrossetx_detect(bb[m], msg_nybbles, bits_per_row[m])) {
+		if (lacrossetx_detect(bb[m], msg_nybbles, bitbuffer->bits_per_row[m])) {
 
 			msg_len = msg_nybbles[1];
 			msg_type = msg_nybbles[2];
@@ -218,11 +215,7 @@
 		}
 	}
 
-<<<<<<< HEAD
-	return 1;
-=======
 	return events;
->>>>>>> b005d441
 }
 
 r_device lacrossetx = {
